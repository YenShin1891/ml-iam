import json
import logging
import os
import tempfile
from typing import List, Optional, Dict
import re

import matplotlib.pyplot as plt
from matplotlib import cm
import numpy as np
import pandas as pd
<<<<<<< HEAD
import os
import json

from configs.config import INDEX_COLUMNS, NON_FEATURE_COLUMNS, RESULTS_PATH, OUTPUT_UNITS
from matplotlib.ticker import FuncFormatter, MaxNLocator
import glob


def format_large_numbers(x, pos):
    """Format large numbers for better readability on axes"""
    if abs(x) >= 1e6:
        val = x/1e6
        return f'{val:.0f}M' if val == int(val) else f'{val:.1f}M'
    elif abs(x) >= 1e3:
        val = x/1e3
        return f'{val:.0f}k' if val == int(val) else f'{val:.1f}k'
    elif x == 0:
        return '0'
    else:
        return f'{x:.0f}' if x == int(x) else f'{x:.1f}'
=======
import shap
import xgboost as xgb
import torch
from PIL import Image
from tqdm import tqdm
>>>>>>> 9d227d4d

from configs.paths import RESULTS_PATH
from configs.data import INDEX_COLUMNS, NON_FEATURE_COLUMNS, OUTPUT_UNITS

def preprocess_data(
    test_data: pd.DataFrame, 
    y_test: np.ndarray, 
    preds: np.ndarray, 
    target_index: int
) -> tuple[pd.DataFrame, np.ndarray, np.ndarray]:
    # Ensure 2D arrays
    if y_test.ndim == 1:
        y_test = y_test.reshape(-1, 1)
    if preds.ndim == 1:
        preds = preds.reshape(-1, 1)

    # Align lengths defensively
    n = len(test_data)
    if y_test.shape[0] != n or preds.shape[0] != n:
        m = min(n, y_test.shape[0], preds.shape[0])
        test_data = test_data.iloc[:m].reset_index(drop=True)
        y_test = y_test[:m]
        preds = preds[:m]

    # Build valid mask for the requested target index
    col = min(target_index, y_test.shape[1] - 1, preds.shape[1] - 1)
    mask = (~np.isnan(y_test[:, col])) & (~np.isnan(preds[:, col]))
    test_data_valid = test_data[mask].reset_index(drop=True)
<<<<<<< HEAD
    y_test_valid = y_test[mask, target_index]
    preds_valid = preds[mask, target_index]
    
    # Filter years to 2015-2100 (made for legacy xgboost code, remove later)
    year_mask = (test_data_valid['Year'] >= 2015) & (test_data_valid['Year'] <= 2100)
    test_data_valid = test_data_valid[year_mask].reset_index(drop=True)
    y_test_valid = y_test_valid[year_mask.values]
    preds_valid = preds_valid[year_mask.values]
    
    return test_data_valid, y_test_valid, preds_valid


def create_single_scatter_plot(ax, test_data, y_test, preds, target_index, targets, use_log, model_label):
    """Create a single scatter plot for the specified target on the given axes"""
    test_data_valid, y_test_valid, preds_valid = preprocess_data(test_data, y_test, preds, target_index)
    unique_years = sorted(test_data_valid['Year'].unique())
    colors = cm.viridis(np.linspace(0, 1, len(unique_years)))
    
    for year, color in zip(unique_years, colors):
        group_df = test_data_valid[test_data_valid['Year'] == year]
        group_indices = group_df.index
        group_y_test = y_test_valid[group_indices]
        group_preds = preds_valid[group_indices]
        ax.scatter(group_y_test, group_preds, alpha=0.5, color=color, label=year)
        
    ax.set_title(targets[target_index], fontsize=17)
    
    # Calculate and display R² value for this target
    r2 = 1 - (np.sum((y_test_valid - preds_valid) ** 2) / np.sum((y_test_valid - np.mean(y_test_valid)) ** 2))
    ax.text(0.05, 0.95, f'R² = {r2:.3f}', transform=ax.transAxes, fontsize=14, 
            verticalalignment='top', bbox=dict(boxstyle='round', facecolor='white', alpha=0.8))
    
    if use_log:
        abs_y_test = np.abs(y_test_valid)
        abs_preds = np.abs(preds_valid)
        min_val = max(min(abs_y_test.min(), abs_preds.min()), 1e-10)
        max_val = max(abs_y_test.max(), abs_preds.max())
    else:
        min_val = min(y_test_valid.min(), preds_valid.min())
        max_val = max(y_test_valid.max(), preds_valid.max())
        
    configure_axes(
        ax,
        use_log,
        min_val,
        max_val,
        "IAM" + (" (log scale)" if use_log else ""),
        f"{model_label}" + (" (log scale)" if use_log else ""),
        x_unit=OUTPUT_UNITS[target_index],
        y_unit=OUTPUT_UNITS[target_index]
    )
    ax.legend(title='Year', loc='upper left', bbox_to_anchor=(1, 1), fontsize=11, title_fontsize=14)


def create_single_timeseries_plot(ax, test_data, y_test, preds, target_index, targets, alpha=0.5, linewidth=0.5):
    """Create a single time series plot for the specified target on the given axes"""
    test_data_valid, y_test_valid, preds_valid = preprocess_data(test_data, y_test, preds, target_index)
    
    for group_key, group_df in test_data_valid.groupby(INDEX_COLUMNS):
        group_years = group_df['Year']
        group_indices = group_df.index
        group_y_test = y_test_valid[group_indices]
        group_preds = preds_valid[group_indices]

        ax.plot(group_years, group_y_test, label='IAM', alpha=alpha, linewidth=linewidth)
        ax.plot(group_years, group_preds, label='XGBoost', alpha=alpha, linewidth=linewidth)
        ax.fill_between(group_years, group_y_test, group_preds, alpha=0.1)

    ylabel_with_unit = f"{targets[target_index]} ({OUTPUT_UNITS[target_index]})"
    ax.set_xlabel("Year", fontsize=16)
    ax.set_ylabel(ylabel_with_unit, fontsize=16)
    ax.tick_params(axis='both', which='major', labelsize=14)
    
    # Format y-axis for large numbers and reduce tick crowding
    formatter = FuncFormatter(format_large_numbers)
    ax.yaxis.set_major_formatter(formatter)
    ax.yaxis.set_major_locator(MaxNLocator(nbins=6))


def configure_axes(ax, use_log, min_val, max_val, xlabel, ylabel, x_unit=None, y_unit=None):
    if use_log:
        ax.set_xscale('log')
        ax.set_yscale('log')
=======
    y_test_valid = y_test[mask, col]
    preds_valid = preds[mask, col]
    return test_data_valid, y_test_valid, preds_valid


def configure_axes(ax, min_val: float, max_val: float, xlabel: str, ylabel: str) -> None:
>>>>>>> 9d227d4d
    ax.set_xlim(min_val, max_val)
    ax.set_ylim(min_val, max_val)
    ax.set_aspect('equal', adjustable='box')
    
    # Create labels with smaller font units
    if x_unit:
        xlabel_with_unit = f"{xlabel} ({x_unit})"
    else:
        xlabel_with_unit = xlabel
    
    if y_unit:
        ylabel_with_unit = f"{ylabel} ({y_unit})"
    else:
        ylabel_with_unit = ylabel
    
    ax.set_xlabel(xlabel_with_unit, fontsize=16)
    ax.set_ylabel(ylabel_with_unit, fontsize=16)
    ax.tick_params(axis='both', which='major', labelsize=14)
    ax.tick_params(axis='both', which='minor', labelsize=12)
    
    # Format large numbers and prevent overlap
    formatter = FuncFormatter(format_large_numbers)
    ax.xaxis.set_major_formatter(formatter)
    ax.yaxis.set_major_formatter(formatter)
    
    # Reduce number of ticks to prevent crowding
    ax.xaxis.set_major_locator(MaxNLocator(nbins=5))
    ax.yaxis.set_major_locator(MaxNLocator(nbins=5))


def plot_scatter(run_id, test_data, y_test, preds, targets, filename: Optional[str] = None, model_name: str = "Model"):
    logging.info("Creating scatter plot...")
    rows, cols = 3, 3
    fig, axes = plt.subplots(rows, cols, figsize=(20, 20))
    plt.rcParams.update({'font.size': 14})

    for i, ax in enumerate(axes.flatten()):
<<<<<<< HEAD
        create_single_scatter_plot(ax, test_data, y_test, preds, i, targets, use_log, model_label)
=======
        test_data_valid, y_test_valid, preds_valid = preprocess_data(test_data, y_test, preds, i)
        unique_years = sorted(test_data_valid['Year'].unique())
        colors = cm.viridis(np.linspace(0, 1, len(unique_years)))

        for year, color in zip(unique_years, colors):
            group_df = test_data_valid[test_data_valid['Year'] == year]
            group_indices = group_df.index
            group_y_test = y_test_valid[group_indices]
            group_preds = preds_valid[group_indices]
            ax.scatter(group_y_test, group_preds, alpha=0.5, color=color, label=year)

        ax.set_title(targets[i])
        min_val = min(y_test_valid.min(), preds_valid.min())
        max_val = max(y_test_valid.max(), preds_valid.max())

        configure_axes(
            ax,
            min_val,
            max_val,
            "IAM",
            model_name,
        )
        ax.legend(title='Year', loc='upper left', bbox_to_anchor=(1, 1), fontsize='small')
>>>>>>> 9d227d4d

    plt.tight_layout()
    if filename is None:
        filename = "scatter_plot.png"
    os.makedirs(os.path.join(RESULTS_PATH, run_id, "plots"), exist_ok=True)
    plt.savefig(os.path.join(RESULTS_PATH, run_id, "plots", filename), bbox_inches='tight')
    plt.close()
    
    # Save separate PNG for first graph only
    first_fig = plt.figure(figsize=(6, 6))
    first_ax = first_fig.add_subplot(111)
    create_single_scatter_plot(first_ax, test_data, y_test, preds, 0, targets, use_log, model_label)
    
    if model_label == "XGBoost":
        first_filename = "scatter_plot_first_log.png" if use_log else "scatter_plot_first.png"
    else:
        first_filename = f"scatter_plot_{model_label.lower()}_first_log.png" if use_log else f"scatter_plot_{model_label.lower()}_first.png"
    plt.savefig(os.path.join(RESULTS_PATH, run_id, "plots", first_filename), bbox_inches='tight')
    plt.close(first_fig)


<<<<<<< HEAD
def plot_time_series(test_data, y_test, preds, targets, alpha=0.5, linewidth=0.5, run_id=None, filter_metadata=None, save_individual=False, individual_indices=[]):
=======
def plot_time_series(
    test_data: pd.DataFrame,
    y_test: Optional[np.ndarray],
    preds: np.ndarray,
    targets: List[str],
    alpha: float = 0.5,
    linewidth: float = 0.5
) -> None:
>>>>>>> 9d227d4d
    rows, cols = 3, 3
    fig, axes = plt.subplots(rows, cols, figsize=(15, 15))
    plt.rcParams.update({'font.size': 14})

    # Filter years to 2015-2100 before checking if data is empty
    if test_data is not None and 'Year' in test_data.columns:
        year_mask = (test_data['Year'] >= 2015) & (test_data['Year'] <= 2100)
        test_data = test_data[year_mask].reset_index(drop=True)
        if y_test is not None:
            y_test = y_test[year_mask.values]
        if preds is not None:
            preds = preds[year_mask.values]

    if y_test is None or y_test.size == 0:
        st.warning("y_test is empty. Displaying blank plots.")
        for i, ax in enumerate(axes.flatten()):
            ax.set_title(targets[i])
            ax.set_xlabel("Year")
        plt.tight_layout()
        st.pyplot(plt)
        return

    for i, ax in enumerate(axes.flatten()):
        create_single_timeseries_plot(ax, test_data, y_test, preds, i, targets, alpha, linewidth)

    plt.tight_layout()
    st.pyplot(plt)
    
    # Save the full plot with filter metadata if run_id is provided
    if run_id and filter_metadata:
        import datetime
        timestamp = datetime.datetime.now().strftime("%Y%m%d_%H%M%S")
        plot_filename = f"timeseries_{timestamp}.png"
        metadata_filename = f"timeseries_{timestamp}_metadata.json"
        
        plots_dir = os.path.join(RESULTS_PATH, run_id, "saved_dashboard_plots")
        os.makedirs(plots_dir, exist_ok=True)
        
        # Save the full plot
        plt.savefig(os.path.join(plots_dir, plot_filename), bbox_inches='tight')
        
        # Save metadata
        import json
        with open(os.path.join(plots_dir, metadata_filename), 'w') as f:
            json.dump(filter_metadata, f, indent=2)
    
    # Save individual plots if requested
    if save_individual and run_id and filter_metadata:
        import datetime
        timestamp = datetime.datetime.now().strftime("%Y%m%d_%H%M%S")
        plots_dir = os.path.join(RESULTS_PATH, run_id, "saved_dashboard_plots")
        
        for i in individual_indices:
            if 0 <= i < len(targets):
                individual_fig = plt.figure(figsize=(6, 6))
                individual_ax = individual_fig.add_subplot(111)
                create_single_timeseries_plot(individual_ax, test_data, y_test, preds, i, targets, alpha, linewidth)
                
                individual_filename = f"timeseries_{timestamp}_individual_{i}.png"
                plt.savefig(os.path.join(plots_dir, individual_filename), bbox_inches='tight')
                plt.close(individual_fig)


def get_saved_plots_metadata(run_id):
    """Get metadata for all saved time series plots."""
    plots_dir = os.path.join(RESULTS_PATH, run_id, "saved_dashboard_plots")
    if not os.path.exists(plots_dir):
        return []
    
    metadata_files = glob.glob(os.path.join(plots_dir, "*_metadata.json"))
    saved_plots = []
    
    for metadata_file in metadata_files:
        try:
            with open(metadata_file, 'r') as f:
                metadata = json.load(f)
            
            # Extract timestamp from filename
            filename = os.path.basename(metadata_file)
            timestamp_str = filename.replace('timeseries_', '').replace('_metadata.json', '')
            
            # Get corresponding plot file
            plot_file = metadata_file.replace('_metadata.json', '.png')
            if os.path.exists(plot_file):
                saved_plots.append({
                    'timestamp': timestamp_str,
                    'metadata': metadata,
                    'plot_path': plot_file,
                    'filename': os.path.basename(plot_file)
                })
        except (json.JSONDecodeError, FileNotFoundError):
            continue
    
    # Sort by timestamp (newest first)
    saved_plots.sort(key=lambda x: x['timestamp'], reverse=True)
    return saved_plots


def get_shap_values(run_id, X_test):
    """
    Create SHAP plots for the XGBoost model.
    Args:
        xgb: Trained XGBoost model.
        X_test: Dataframe of data feature columns
        features: List of feature names.
        targets: List of target names.
    """
    logging.info("Loading XGBoost model...")
    model = xgb.XGBRegressor()
    model.load_model(os.path.join(RESULTS_PATH, run_id, "checkpoints", "final_best.json"))
    
    logging.info("Creating SHAP explainer...")
    explainer = shap.TreeExplainer(model, approximate=True)
    
    logging.info("Calculating SHAP values...")
    shap_values = explainer.shap_values(X_test)
    np.save(os.path.join(RESULTS_PATH, run_id, "plots", "shap_values.npy"), shap_values)
    logging.info("SHAP values saved to shap_values.npy")


def transform_outputs_to_former_inputs(
    run_id: str, 
    shap_values: np.ndarray, 
    targets: List[str], 
    features: List[str]
) -> np.ndarray:
    sorted_df_list = []
    for i, target in enumerate(targets):
        target_shap_values = np.abs(shap_values[:, :, i])  # Absolute SHAP values for the target
        mean_shap_values = np.mean(target_shap_values, axis=0)  # Mean SHAP values for each feature
        target_value = np.sum(mean_shap_values)
        importance = mean_shap_values / target_value 
        sorted_df = pd.DataFrame({
            "Feature": features,
            "Importance": importance
        })
        sorted_df = sorted_df.sort_values(by="Importance", ascending=False)
        sorted_df_list.append(sorted_df)
        os.makedirs(os.path.join(RESULTS_PATH, run_id, "plots", "csv"), exist_ok=True)
        sorted_df.to_csv(os.path.join(RESULTS_PATH, run_id, "plots", "csv", f"shap{i+1}_{target}.csv"), index=False)
        # divide all shap values by target_value
        shap_values[:, :, i] = shap_values[:, :, i] / target_value

    input_only = shap_values.copy()
    feature_renaming = {}
    for i, target in enumerate(targets):
        # transform outputs in top 20 features
        num_features = shap_values.shape[1]
        new_feature_list = features.copy()
        feature_renaming[target] = {}
        for j in range(20):
            output = sorted_df_list[i].iloc[j]["Feature"]   # e.g. output = "prev_Primary Energy|Coal"
            if output.startswith("prev") and not output.endswith(target):
                num, output_name = output.split("_")    # e.g. num = "prev", output = "Primary Energy|Coal"
                num = 1 if num == "prev" else int(num[4:])
                output_index = targets.index(output_name)
                # replace [:, j, i] with new features
                old_feature = shap_values[:, j, i]
                for k in range(10):
                    new_input = sorted_df_list[output_index].iloc[k]["Feature"]
                    if not new_input.startswith("prev"):
                        new_input_index = new_feature_list.index(new_input)
                        new_features = shap_values[:, new_input_index, output_index] * old_feature
                        # replace input_only[:, j, i]
                        input_only[:, j, i] = new_features
                        # feature renamed to new_input
                        if num == 1:
                            feature_renaming[target][output] = "prev_" + new_input
                        else:
                            feature_renaming[target][output] = "prev" + str(num) + "_" + new_input
                        break
                    if k == 9:
                        logging.error(f"Input not found in the top 10 features for target {output_name}.")

        assert input_only.shape[1] == len(new_feature_list), f"input_only: {input_only.shape[1]}" + "\n" + f"new_feature_list: {len(new_feature_list)}"

        new_mean_shap_values = np.mean(input_only[:, :, i], axis=0)  # Mean SHAP values for each feature
        new_target_value = np.sum(new_mean_shap_values)
        new_importance = new_mean_shap_values / new_target_value
        new_sorted_df = pd.DataFrame({
            "Feature": new_feature_list,
            "Importance": new_importance
        })
        new_sorted_df = new_sorted_df.sort_values(by="Importance", ascending=False)
        new_sorted_df.to_csv(os.path.join(RESULTS_PATH, run_id, "plots", "csv", f"shap{i+1}_{target}_input_only.csv"), index=False)

    with open(os.path.join(RESULTS_PATH, run_id, "plots", "csv", "feature_renaming.json"), 'w') as json_file:
        json.dump(feature_renaming, json_file, indent=4)

    return input_only


<<<<<<< HEAD
def draw_shap_plot(run_id, shap_values, X_test, features, targets):
=======
def _make_display_name(feature: str) -> str:
    """Return a display name based on prev/prevN_ convention.
    - No prev prefix -> add " (current)"
    - prev_foo -> "foo (last 5y)"
    - prevN_foo -> "foo (last {N*5}y)"
    """
    m = re.match(r"^prev(\d*)_(.+)$", feature)
    if m:
        n_str, base = m.group(1), m.group(2)
        years = 5 if n_str == "" else int(n_str) * 5
        return f"{base} (last {years}y)"
    return f"{feature} (current)"


def _build_display_names(features: List[str], feature_name_map: Optional[Dict[str, str]] = None) -> List[str]:
    """Build display names for a list of features using optional overrides."""
    feature_name_map = feature_name_map or {}
    return [feature_name_map.get(feat, _make_display_name(feat)) for feat in features]


def draw_shap_plot(run_id, shap_values, X_test, features, targets, exclude_top=False, feature_name_map: Optional[Dict[str, str]] = None, model_prefix=""):
>>>>>>> 9d227d4d
    n = 8

    # Create a 3*3 grid of subplots
    plt.rcParams.update({'font.size': 12})
    rows, cols = 3, 3
    fig, axes = plt.subplots(rows, cols, figsize=(20, 20))
    num_targets = len(targets)
    
    for i, ax in tqdm(enumerate(axes.flatten()), total=num_targets):
        if i < num_targets:
            with tempfile.NamedTemporaryFile(suffix=".png", delete=False) as tmpfile:
                temp_filename = tmpfile.name
            
            # Create a new figure for the SHAP plot
            fig_shap = plt.figure()
            
            if exclude_top:
                # Find the top feature for this target and exclude it
                target_shap_values = np.abs(shap_values[:, :, i])
                mean_shap_values = np.mean(target_shap_values, axis=0)
                top_feature_idx = np.argmax(mean_shap_values)
                
                # Create masks to exclude the top feature
                feature_mask = np.ones(len(features), dtype=bool)
                feature_mask[top_feature_idx] = False
                
                # Filter data
                filtered_shap_values = shap_values[:, feature_mask, i]
                filtered_X_test = X_test.iloc[:, feature_mask]
                filtered_features = [features[j] for j in range(len(features)) if feature_mask[j]]
                filtered_display_names = _build_display_names(filtered_features, feature_name_map)

                # Apply categorical preprocessing to filtered data too
                filtered_X_test_processed = filtered_X_test.copy()
                from configs.data import CATEGORICAL_COLUMNS
                categorical_cols_in_filtered = [col for col in CATEGORICAL_COLUMNS if col in filtered_X_test_processed.columns]

                for col in categorical_cols_in_filtered:
                    filtered_X_test_processed[col] = filtered_X_test_processed[col].astype('category').cat.codes

                shap.summary_plot(
                    filtered_shap_values,
                    filtered_X_test_processed.values.astype(np.float64),
                    feature_names=filtered_display_names,
                    max_display=n,
                    plot_type="violin",
                    show=False,
                )
            else:
                display_names = _build_display_names(features, feature_name_map)

                # Apply same categorical preprocessing as during SHAP calculation
                X_test_processed_for_plot = X_test.copy()

                # Handle categorical columns the same way as in preprocess_features
                from configs.data import CATEGORICAL_COLUMNS
                categorical_cols_in_features = [col for col in CATEGORICAL_COLUMNS if col in X_test_processed_for_plot.columns]

                for col in categorical_cols_in_features:
                    X_test_processed_for_plot[col] = X_test_processed_for_plot[col].astype('category').cat.codes

                # Convert to numeric array for SHAP plotting
                X_test_values = X_test_processed_for_plot.values.astype(np.float64)

                shap.summary_plot(
                    shap_values[:, :, i],
                    X_test_values,
                    feature_names=display_names,
                    max_display=n,
                    plot_type="violin",
                    show=False,
                )
            fig_shap.tight_layout()
            fig_shap.savefig(temp_filename, format='png', bbox_inches='tight')
            plt.close(fig_shap)  # Close the SHAP figure
            img = Image.open(temp_filename)
            ax.imshow(img)
            ax.axis('off')
<<<<<<< HEAD
            ax.set_title("Impact on " + targets[i] + " (" + OUTPUT_UNITS[i] + ")")
=======
            title_suffix = " (excluding top feature)" if exclude_top else ""
            # Use centralized units aligned with OUTPUT_VARIABLES ordering
            ax.set_title("Impact on " + targets[i] + " (" + OUTPUT_UNITS[i] + ")" + title_suffix)
>>>>>>> 9d227d4d
            os.remove(temp_filename)
        else:
            ax.axis('off')

    plt.tight_layout()
    os.makedirs(os.path.join(RESULTS_PATH, run_id, "plots"), exist_ok=True)
    prefix = f"{model_prefix}_" if model_prefix else ""
    filename = f"{prefix}shap_plot_no_first.png" if exclude_top else f"{prefix}shap_plot.png"
    plt.savefig(os.path.join(RESULTS_PATH, run_id, "plots", filename))
    plt.close()


def plot_shap(run_id, X_test_with_index, features, targets, feature_name_map: Optional[Dict[str, str]] = None):
    logging.info("Creating SHAP plots...")
    # If model checkpoint doesn't exist, skip SHAP plotting gracefully
    ckpt_path = os.path.join(RESULTS_PATH, run_id, "checkpoints", "final_best.json")
    if not os.path.exists(ckpt_path):
        logging.warning("Skipping SHAP plots: model checkpoint not found at %s", ckpt_path)
        return
    # Remove non-feature columns from X_test if they exist
    X_test = X_test_with_index.drop(columns=NON_FEATURE_COLUMNS, errors="ignore")
    X_test = X_test.reset_index(drop=True)

    # Subsample if needed
    if X_test.shape[0] > 100:
        indices = np.random.choice(X_test.shape[0], 100, replace=False)
        X_test = X_test.iloc[indices]

    get_shap_values(run_id, X_test)
    logging.info("Transforming outputs to former inputs...")
    shap_values = np.load(os.path.join(RESULTS_PATH, run_id, "plots", "shap_values.npy"), allow_pickle=True)
    shap_values = transform_outputs_to_former_inputs(run_id, shap_values, targets, features)
    logging.info("Drawing regular SHAP plots...")
    draw_shap_plot(run_id, shap_values, X_test, features, targets, exclude_top=False, feature_name_map=feature_name_map)
    logging.info("Drawing SHAP plots excluding top feature...")
    draw_shap_plot(run_id, shap_values, X_test, features, targets, exclude_top=True, feature_name_map=feature_name_map)


def get_lstm_shap_values(run_id, X_test, sequence_length=1):
    """
    Create SHAP values for the LSTM model using DeepExplainer.
    Args:
        run_id: Run ID to locate model checkpoint
        X_test: Test data features
        sequence_length: Sequence length used in LSTM training
    """
    from src.trainers.lstm_trainer import LSTMModel, LSTMDataset

    logging.info("Loading LSTM model...")
    model_path = os.path.join(RESULTS_PATH, run_id, "final", "best.ckpt")
    if not os.path.exists(model_path):
        raise FileNotFoundError(f"LSTM model checkpoint not found: {model_path}")

    model = LSTMModel.load_from_checkpoint(model_path)
    model.eval()

    # Get session state to retrieve scalers and config
    from src.utils.utils import load_session_state
    session_state = load_session_state(run_id)
    scaler_X = session_state.get("lstm_scaler_X")
    scaler_y = session_state.get("lstm_scaler_y")
    features = session_state.get("features")
    targets = session_state.get("targets")

    if scaler_X is None or scaler_y is None:
        raise ValueError("LSTM scalers not found in session state")

    # Preprocess data directly without dummy datasets
    def preprocess_features(data, features, scaler_X, mask_value=-1.0):
        """Preprocess features the same way LSTMDataset does."""
        X = data[features].copy()

        # Handle categorical columns
        from configs.data import CATEGORICAL_COLUMNS
        categorical_cols_in_features = [col for col in CATEGORICAL_COLUMNS if col in X.columns]

        for col in categorical_cols_in_features:
            X[col] = X[col].astype('category').cat.codes

        # Handle NaN values
        X_filled = X.fillna(mask_value).astype(np.float32)

        # Scale features
        X_scaled = scaler_X.transform(X_filled)

        return X_scaled

    def create_sequences_from_scaled_data(X_scaled, sequence_length):
        """Create sequences from scaled data without grouping (for SHAP)."""
        sequences = []
        n_samples = len(X_scaled)

        # Create overlapping sequences
        for i in range(n_samples - sequence_length + 1):
            seq = X_scaled[i:i + sequence_length]
            sequences.append(torch.FloatTensor(seq))

        return torch.stack(sequences) if sequences else torch.empty(0, sequence_length, X_scaled.shape[1])

    # Background data processing
    background_size = min(200, len(X_test))  # Larger background for better baselines
    background_data_raw = X_test.iloc[:background_size]
    background_scaled = preprocess_features(background_data_raw, features, scaler_X)
    background_sequences = create_sequences_from_scaled_data(background_scaled, sequence_length)

    # Take subset of background sequences for DeepExplainer
    if len(background_sequences) > 50:
        background_indices = np.random.choice(len(background_sequences), 50, replace=False)
        background_data = background_sequences[background_indices]
    else:
        background_data = background_sequences

    # Test data processing
    test_size = min(100, len(X_test))
    test_data_subset = X_test.iloc[:test_size]
    test_scaled = preprocess_features(test_data_subset, features, scaler_X)
    test_inputs = create_sequences_from_scaled_data(test_scaled, sequence_length)

    logging.info("Creating DeepSHAP explainer...")

    # Create a simplified model wrapper that DeepExplainer can handle
    class LSTMWrapperForSHAP(torch.nn.Module):
        def __init__(self, lstm_model, sequence_length):
            super().__init__()
            self.lstm_model = lstm_model
            self.sequence_length = sequence_length

        def forward(self, x):
            # x shape: [batch_size, seq_len, features]
            # Don't use torch.no_grad() here - SHAP needs gradients!

            # Create dummy masks
            batch_size = x.shape[0]
            mask = torch.ones(batch_size, self.sequence_length, dtype=torch.float32, device=x.device)

            # Use autoregressive mode (no teacher forcing for inference)
            outputs = self.lstm_model(x, mask=mask, teacher_forcing=False)
            return outputs

    # Create wrapper model
    wrapper_model = LSTMWrapperForSHAP(model, sequence_length)
    wrapper_model.eval()

    # Ensure tensors require gradients for SHAP
    background_data.requires_grad_(True)
    test_inputs.requires_grad_(True)

    # Create DeepExplainer with the wrapper model
    explainer = shap.DeepExplainer(wrapper_model, background_data)

    logging.info("Calculating SHAP values...")
    # Disable additivity check for complex LSTM models
    shap_values = explainer.shap_values(test_inputs, check_additivity=False)

    # Convert to numpy if needed and handle temporal dimensions properly
    if isinstance(shap_values, list):
        # Multi-output case
        shap_values = [sv.detach().cpu().numpy() if hasattr(sv, 'detach') else sv for sv in shap_values]
        shap_values = np.array(shap_values, dtype=np.float64)  # Shape: [n_outputs, n_samples, seq_len, n_features]
        shap_values = np.transpose(shap_values, (1, 2, 3, 0))  # [n_samples, seq_len, n_features, n_outputs]
    else:
        # Single output case
        if hasattr(shap_values, 'detach'):
            shap_values = shap_values.detach().cpu().numpy()
        shap_values = np.array(shap_values, dtype=np.float64)  # Ensure proper numpy dtype
        if shap_values.ndim == 3:  # [n_samples, seq_len, n_features]
            shap_values = np.expand_dims(shap_values, axis=-1)  # [n_samples, seq_len, n_features, 1]

    # DON'T average over sequence - preserve temporal information
    # Shape should be [n_samples, seq_len, n_features, n_outputs]
    original_temporal_shap = shap_values.copy()

    # For compatibility with existing plotting functions, also create averaged version
    averaged_shap_values = np.mean(shap_values, axis=1)  # [n_samples, n_features, n_outputs]


    # Save SHAP values (both temporal and averaged versions)
    os.makedirs(os.path.join(RESULTS_PATH, run_id, "plots"), exist_ok=True)
    np.save(os.path.join(RESULTS_PATH, run_id, "plots", "lstm_shap_values_temporal.npy"), original_temporal_shap)
    np.save(os.path.join(RESULTS_PATH, run_id, "plots", "lstm_shap_values.npy"), averaged_shap_values)
    logging.info("LSTM SHAP values saved (temporal and averaged versions)")

    # Return X_test_processed that matches the number of SHAP samples
    # Since sequences reduce the number of samples, we need to align X_test accordingly
    n_shap_samples = averaged_shap_values.shape[0]
    X_test_processed = test_data_subset[features].iloc[:n_shap_samples]

    # Return also the exact test sequences used for SHAP (numpy)
    test_sequences_np = test_inputs.detach().cpu().numpy() if hasattr(test_inputs, 'detach') else np.array(test_inputs)

    return original_temporal_shap, averaged_shap_values, X_test_processed, test_sequences_np


def plot_lstm_shap(run_id, X_test_with_index, features, targets, sequence_length=1, feature_name_map: Optional[Dict[str, str]] = None):
    """
    Create SHAP plots for the LSTM model similar to XGBoost plots.
    Args:
        run_id: Run ID to locate model checkpoint
        X_test_with_index: Test data with index columns
        features: List of feature names
        targets: List of target names
        sequence_length: Sequence length used in LSTM training
        feature_name_map: Optional mapping for feature display names
    """
    logging.info("Creating LSTM SHAP plots...")

    # Check if model checkpoint exists
    model_path = os.path.join(RESULTS_PATH, run_id, "final", "best.ckpt")
    if not os.path.exists(model_path):
        logging.warning("Skipping LSTM SHAP plots: model checkpoint not found at %s", model_path)
        return

    # Remove non-feature columns from X_test if they exist
    X_test = X_test_with_index.drop(columns=NON_FEATURE_COLUMNS, errors="ignore")
    X_test = X_test.reset_index(drop=True)

    # Subsample if needed (DeepSHAP is computationally expensive)
    if X_test.shape[0] > 100:
        indices = np.random.choice(X_test.shape[0], 100, replace=False)
        X_test = X_test.iloc[indices]

    try:
        # Get SHAP values (both temporal and averaged) and test sequences
        temporal_shap_values, averaged_shap_values, X_test_processed, test_sequences_np = get_lstm_shap_values(run_id, X_test, sequence_length)

        # Draw the all-timesteps SHAP plot (flatten all timesteps as separate features)
        logging.info("Drawing LSTM SHAP plots with all timesteps flattened...")
        draw_lstm_all_timesteps_shap_plot(
            run_id,
            temporal_shap_values,
            test_sequences_np,
            features,
            targets,
            sequence_length,
            feature_name_map=feature_name_map,
        )

        # Optional: temporal heatmaps and CSVs remain for diagnostics
        logging.info("Drawing temporal LSTM SHAP heatmaps and timestep bars...")
        draw_temporal_shap_plot(
            run_id,
            temporal_shap_values,
            X_test_processed,
            features,
            targets,
            sequence_length,
            feature_name_map=feature_name_map,
        )

    except Exception as e:
        logging.error("Failed to create LSTM SHAP plots: %s", str(e))
        logging.exception("Full error traceback:")



def draw_lstm_all_timesteps_shap_plot(
    run_id: str,
    temporal_shap_values: np.ndarray,
    test_sequences_np: np.ndarray,
    features: List[str],
    targets: List[str],
    sequence_length: int,
    feature_name_map: Optional[Dict[str, str]] = None,
) -> None:
    """
    Draw SHAP plots that include ALL timesteps equally by flattening
    every timestep in the sequence into separate feature copies.

    Saves combined grid as plots/lstm_shap_plot.png
    """
    if sequence_length <= 0:
        logging.warning("Invalid sequence_length=%d; skipping all-timesteps SHAP plot", sequence_length)
        return

    # Build flattened inputs across all timesteps: [N, seq_len * n_features]
    x_flat_parts = [test_sequences_np[:, t, :] for t in range(sequence_length)]
    X_flat = np.concatenate(x_flat_parts, axis=1)

    # Build display names per timestep using current/last 5y semantics
    time_labels = []
    for t in range(sequence_length):
        lag = sequence_length - 1 - t
        label = "current" if lag == 0 else f"last {lag*5}y"
        time_labels.append(label)
    feature_name_map = feature_name_map or {}
    base_names = [feature_name_map.get(f, f) for f in features]
    display_names: List[str] = []
    for t in range(sequence_length):
        label = time_labels[t]
        for bn in base_names:
            display_names.append(f"{bn} ({label})")

    # Plot per target in a 3x3 grid
    plt.rcParams.update({'font.size': 12})
    rows, cols = 3, 3
    fig, axes = plt.subplots(rows, cols, figsize=(20, 20))
    num_targets = len(targets)

    for i, ax in enumerate(axes.flatten()):
        if i < num_targets:
            fig_shap = plt.figure()
            # Flatten SHAP values per target: concat across timesteps along feature axis
            shap_flat_parts = [temporal_shap_values[:, t, :, i] for t in range(sequence_length)]
            shap_flat = np.concatenate(shap_flat_parts, axis=1)

            shap.summary_plot(
                shap_flat,
                X_flat,
                feature_names=display_names,
                max_display=8,
                plot_type="violin",
                show=False,
            )
            fig_shap.tight_layout()
            with tempfile.NamedTemporaryFile(suffix=".png", delete=False) as tmpf:
                temp_filename = tmpf.name
            fig_shap.savefig(temp_filename, format='png', bbox_inches='tight')
            plt.close(fig_shap)
            img = Image.open(temp_filename)
            ax.imshow(img)
            ax.axis('off')
            ax.set_title(f"SHAP across all timesteps: {targets[i]} ({OUTPUT_UNITS[i]})")
            os.remove(temp_filename)
        else:
            ax.axis('off')

    plt.tight_layout()
    os.makedirs(os.path.join(RESULTS_PATH, run_id, "plots"), exist_ok=True)
    plt.savefig(os.path.join(RESULTS_PATH, run_id, "plots", "lstm_shap_plot.png"))
    plt.close()



def draw_temporal_shap_plot(
    run_id: str,
    temporal_shap_values: np.ndarray,
    X_test: pd.DataFrame,
    features: List[str],
    targets: List[str],
    sequence_length: int,
    feature_name_map: Optional[Dict[str, str]] = None
) -> None:
    """
    Draw SHAP plots that show feature importance across time steps for LSTM.
    This is unique to sequential models and shows how feature importance varies across the sequence.

    Args:
        temporal_shap_values: Shape [n_samples, seq_len, n_features, n_outputs]
        X_test: Test data features
        features: List of feature names
        targets: List of target names
        sequence_length: Length of input sequences
        feature_name_map: Optional mapping for feature display names
    """
    # Units derived from configs

    # Create temporal feature importance plots
    plt.rcParams.update({'font.size': 12})
    rows, cols = 3, 3
    fig, axes = plt.subplots(rows, cols, figsize=(20, 20))
    num_targets = len(targets)

    for i, ax in tqdm(enumerate(axes.flatten()), total=num_targets, desc="Creating temporal SHAP plots"):
        if i < num_targets:
            # Calculate feature importance at each time step
            target_shap = temporal_shap_values[:, :, :, i]  # [n_samples, seq_len, n_features]

            # Get top features (averaged across time for selection)
            avg_feature_importance = np.mean(np.abs(target_shap), axis=(0, 1))  # [n_features]
            top_feature_indices = np.argsort(avg_feature_importance)[-8:][::-1]  # Top 8 features

            # Create heatmap showing feature importance over time
            time_importance = np.mean(np.abs(target_shap[:, :, top_feature_indices]), axis=0)  # [seq_len, 8]

            # Create heatmap
            im = ax.imshow(time_importance.T, aspect='auto', cmap='viridis', interpolation='nearest')

            # Set labels
            time_labels = ["current" if (sequence_length - 1 - j) == 0 else f"last {(sequence_length - 1 - j)*5}y" for j in range(sequence_length)]
            ax.set_xticks(range(sequence_length))
            ax.set_xticklabels(time_labels)

            # Feature labels
            display_names = _build_display_names([features[idx] for idx in top_feature_indices], feature_name_map)
            ax.set_yticks(range(len(top_feature_indices)))
            ax.set_yticklabels([name[:30] + "..." if len(name) > 30 else name for name in display_names], fontsize=10)

            ax.set_title(f"Temporal SHAP: {targets[i]} ({OUTPUT_UNITS[i]})", fontsize=14)
            ax.set_xlabel("Time Step in Sequence", fontsize=12)
            ax.set_ylabel("Features", fontsize=12)

            # Add colorbar
            plt.colorbar(im, ax=ax, shrink=0.6)

        else:
            ax.axis('off')

    plt.tight_layout()
    os.makedirs(os.path.join(RESULTS_PATH, run_id, "plots"), exist_ok=True)
    plt.savefig(os.path.join(RESULTS_PATH, run_id, "plots", "lstm_temporal_shap_heatmap.png"), dpi=300, bbox_inches='tight')
    plt.close()

    # Also create time-step comparison plots
    create_timestep_comparison_plots(run_id, temporal_shap_values, features, targets, sequence_length, feature_name_map)


def create_timestep_comparison_plots(
    run_id: str,
    temporal_shap_values: np.ndarray,
    features: List[str],
    targets: List[str],
    sequence_length: int,
    feature_name_map: Optional[Dict[str, str]] = None
) -> None:
    """
    Create bar plots comparing feature importance at different time steps.
    Shows how LSTM weighs recent vs older information.
    """
    # Units derived from configs

    rows, cols = 3, 3
    fig, axes = plt.subplots(rows, cols, figsize=(20, 20))

    for i, ax in enumerate(axes.flatten()):
        if i < len(targets):
            # Get SHAP values for this target
            target_shap = temporal_shap_values[:, :, :, i]  # [n_samples, seq_len, n_features]

            # Calculate mean absolute importance at each time step
            timestep_importance = np.mean(np.abs(target_shap), axis=(0, 2))  # [seq_len]

            # Create bar plot
            time_labels = ["current" if (sequence_length - 1 - j) == 0 else f"last {(sequence_length - 1 - j)*5}y" for j in range(sequence_length)]
            colors = cm.get_cmap('viridis')(np.linspace(0, 1, sequence_length))

            bars = ax.bar(range(sequence_length), timestep_importance, color=colors, alpha=0.8)

            ax.set_title(f"Time Step Importance: {targets[i]} ({OUTPUT_UNITS[i]})", fontsize=14)
            ax.set_xlabel("Time Step in Sequence", fontsize=12)
            ax.set_ylabel("Average |SHAP| Value", fontsize=12)
            ax.set_xticks(range(sequence_length))
            ax.set_xticklabels(time_labels)

            # Add value labels on bars
            for j, bar in enumerate(bars):
                height = bar.get_height()
                ax.text(bar.get_x() + bar.get_width()/2., height + height*0.01,
                       f'{height:.3f}', ha='center', va='bottom', fontsize=10)

        else:
            ax.axis('off')

    plt.tight_layout()
    plt.savefig(os.path.join(RESULTS_PATH, run_id, "plots", "lstm_timestep_importance.png"), dpi=300, bbox_inches='tight')
    plt.close()
    logging.info("Temporal SHAP plots saved")<|MERGE_RESOLUTION|>--- conflicted
+++ resolved
@@ -7,39 +7,32 @@
 
 import matplotlib.pyplot as plt
 from matplotlib import cm
+from matplotlib.ticker import FuncFormatter, MaxNLocator
 import numpy as np
 import pandas as pd
-<<<<<<< HEAD
-import os
-import json
-
-from configs.config import INDEX_COLUMNS, NON_FEATURE_COLUMNS, RESULTS_PATH, OUTPUT_UNITS
-from matplotlib.ticker import FuncFormatter, MaxNLocator
-import glob
-
-
-def format_large_numbers(x, pos):
-    """Format large numbers for better readability on axes"""
-    if abs(x) >= 1e6:
-        val = x/1e6
-        return f'{val:.0f}M' if val == int(val) else f'{val:.1f}M'
-    elif abs(x) >= 1e3:
-        val = x/1e3
-        return f'{val:.0f}k' if val == int(val) else f'{val:.1f}k'
-    elif x == 0:
-        return '0'
-    else:
-        return f'{x:.0f}' if x == int(x) else f'{x:.1f}'
-=======
 import shap
 import xgboost as xgb
 import torch
 from PIL import Image
 from tqdm import tqdm
->>>>>>> 9d227d4d
+import glob
+import streamlit as st
 
 from configs.paths import RESULTS_PATH
 from configs.data import INDEX_COLUMNS, NON_FEATURE_COLUMNS, OUTPUT_UNITS
+
+
+def _to_numpy(x):
+    try:
+        if hasattr(x, 'detach') and callable(getattr(x, 'detach')):
+            return x.detach().cpu().numpy()
+        if hasattr(x, 'cpu') and callable(getattr(x, 'cpu')) and hasattr(x, 'numpy'):
+            return x.cpu().numpy()
+        if hasattr(x, 'numpy') and callable(getattr(x, 'numpy')):
+            return x.numpy()
+    except Exception:
+        pass
+    return np.array(x)
 
 def preprocess_data(
     test_data: pd.DataFrame, 
@@ -65,124 +58,54 @@
     col = min(target_index, y_test.shape[1] - 1, preds.shape[1] - 1)
     mask = (~np.isnan(y_test[:, col])) & (~np.isnan(preds[:, col]))
     test_data_valid = test_data[mask].reset_index(drop=True)
-<<<<<<< HEAD
-    y_test_valid = y_test[mask, target_index]
-    preds_valid = preds[mask, target_index]
-    
-    # Filter years to 2015-2100 (made for legacy xgboost code, remove later)
-    year_mask = (test_data_valid['Year'] >= 2015) & (test_data_valid['Year'] <= 2100)
-    test_data_valid = test_data_valid[year_mask].reset_index(drop=True)
-    y_test_valid = y_test_valid[year_mask.values]
-    preds_valid = preds_valid[year_mask.values]
-    
+    y_test_valid = y_test[mask, col]
+    preds_valid = preds[mask, col]
     return test_data_valid, y_test_valid, preds_valid
 
 
-def create_single_scatter_plot(ax, test_data, y_test, preds, target_index, targets, use_log, model_label):
-    """Create a single scatter plot for the specified target on the given axes"""
+def format_large_numbers(x, pos):
+    if abs(x) >= 1e6:
+        val = x/1e6
+        return f'{val:.0f}M' if val == int(val) else f'{val:.1f}M'
+    elif abs(x) >= 1e3:
+        val = x/1e3
+        return f'{val:.0f}k' if val == int(val) else f'{val:.1f}k'
+    elif x == 0:
+        return '0'
+    else:
+        return f'{x:.0f}' if x == int(x) else f'{x:.1f}'
+
+
+def create_single_timeseries_plot(ax, test_data, y_test, preds, target_index, targets, alpha=0.5, linewidth=0.5):
     test_data_valid, y_test_valid, preds_valid = preprocess_data(test_data, y_test, preds, target_index)
-    unique_years = sorted(test_data_valid['Year'].unique())
-    colors = cm.viridis(np.linspace(0, 1, len(unique_years)))
-    
-    for year, color in zip(unique_years, colors):
-        group_df = test_data_valid[test_data_valid['Year'] == year]
-        group_indices = group_df.index
-        group_y_test = y_test_valid[group_indices]
-        group_preds = preds_valid[group_indices]
-        ax.scatter(group_y_test, group_preds, alpha=0.5, color=color, label=year)
-        
-    ax.set_title(targets[target_index], fontsize=17)
-    
-    # Calculate and display R² value for this target
-    r2 = 1 - (np.sum((y_test_valid - preds_valid) ** 2) / np.sum((y_test_valid - np.mean(y_test_valid)) ** 2))
-    ax.text(0.05, 0.95, f'R² = {r2:.3f}', transform=ax.transAxes, fontsize=14, 
-            verticalalignment='top', bbox=dict(boxstyle='round', facecolor='white', alpha=0.8))
-    
-    if use_log:
-        abs_y_test = np.abs(y_test_valid)
-        abs_preds = np.abs(preds_valid)
-        min_val = max(min(abs_y_test.min(), abs_preds.min()), 1e-10)
-        max_val = max(abs_y_test.max(), abs_preds.max())
-    else:
-        min_val = min(y_test_valid.min(), preds_valid.min())
-        max_val = max(y_test_valid.max(), preds_valid.max())
-        
-    configure_axes(
-        ax,
-        use_log,
-        min_val,
-        max_val,
-        "IAM" + (" (log scale)" if use_log else ""),
-        f"{model_label}" + (" (log scale)" if use_log else ""),
-        x_unit=OUTPUT_UNITS[target_index],
-        y_unit=OUTPUT_UNITS[target_index]
-    )
-    ax.legend(title='Year', loc='upper left', bbox_to_anchor=(1, 1), fontsize=11, title_fontsize=14)
-
-
-def create_single_timeseries_plot(ax, test_data, y_test, preds, target_index, targets, alpha=0.5, linewidth=0.5):
-    """Create a single time series plot for the specified target on the given axes"""
-    test_data_valid, y_test_valid, preds_valid = preprocess_data(test_data, y_test, preds, target_index)
-    
-    for group_key, group_df in test_data_valid.groupby(INDEX_COLUMNS):
+    for _, group_df in test_data_valid.groupby(INDEX_COLUMNS):
         group_years = group_df['Year']
         group_indices = group_df.index
         group_y_test = y_test_valid[group_indices]
         group_preds = preds_valid[group_indices]
-
         ax.plot(group_years, group_y_test, label='IAM', alpha=alpha, linewidth=linewidth)
         ax.plot(group_years, group_preds, label='XGBoost', alpha=alpha, linewidth=linewidth)
         ax.fill_between(group_years, group_y_test, group_preds, alpha=0.1)
-
     ylabel_with_unit = f"{targets[target_index]} ({OUTPUT_UNITS[target_index]})"
     ax.set_xlabel("Year", fontsize=16)
     ax.set_ylabel(ylabel_with_unit, fontsize=16)
     ax.tick_params(axis='both', which='major', labelsize=14)
-    
-    # Format y-axis for large numbers and reduce tick crowding
     formatter = FuncFormatter(format_large_numbers)
     ax.yaxis.set_major_formatter(formatter)
     ax.yaxis.set_major_locator(MaxNLocator(nbins=6))
 
 
-def configure_axes(ax, use_log, min_val, max_val, xlabel, ylabel, x_unit=None, y_unit=None):
-    if use_log:
-        ax.set_xscale('log')
-        ax.set_yscale('log')
-=======
-    y_test_valid = y_test[mask, col]
-    preds_valid = preds[mask, col]
-    return test_data_valid, y_test_valid, preds_valid
-
-
 def configure_axes(ax, min_val: float, max_val: float, xlabel: str, ylabel: str) -> None:
->>>>>>> 9d227d4d
     ax.set_xlim(min_val, max_val)
     ax.set_ylim(min_val, max_val)
     ax.set_aspect('equal', adjustable='box')
-    
-    # Create labels with smaller font units
-    if x_unit:
-        xlabel_with_unit = f"{xlabel} ({x_unit})"
-    else:
-        xlabel_with_unit = xlabel
-    
-    if y_unit:
-        ylabel_with_unit = f"{ylabel} ({y_unit})"
-    else:
-        ylabel_with_unit = ylabel
-    
-    ax.set_xlabel(xlabel_with_unit, fontsize=16)
-    ax.set_ylabel(ylabel_with_unit, fontsize=16)
+    ax.set_xlabel(xlabel, fontsize=16)
+    ax.set_ylabel(ylabel, fontsize=16)
     ax.tick_params(axis='both', which='major', labelsize=14)
     ax.tick_params(axis='both', which='minor', labelsize=12)
-    
-    # Format large numbers and prevent overlap
     formatter = FuncFormatter(format_large_numbers)
     ax.xaxis.set_major_formatter(formatter)
     ax.yaxis.set_major_formatter(formatter)
-    
-    # Reduce number of ticks to prevent crowding
     ax.xaxis.set_major_locator(MaxNLocator(nbins=5))
     ax.yaxis.set_major_locator(MaxNLocator(nbins=5))
 
@@ -194,12 +117,10 @@
     plt.rcParams.update({'font.size': 14})
 
     for i, ax in enumerate(axes.flatten()):
-<<<<<<< HEAD
-        create_single_scatter_plot(ax, test_data, y_test, preds, i, targets, use_log, model_label)
-=======
         test_data_valid, y_test_valid, preds_valid = preprocess_data(test_data, y_test, preds, i)
         unique_years = sorted(test_data_valid['Year'].unique())
-        colors = cm.viridis(np.linspace(0, 1, len(unique_years)))
+        cmap = cm.get_cmap('viridis')
+        colors = cmap(np.linspace(0, 1, len(unique_years)))
 
         for year, color in zip(unique_years, colors):
             group_df = test_data_valid[test_data_valid['Year'] == year]
@@ -220,7 +141,6 @@
             model_name,
         )
         ax.legend(title='Year', loc='upper left', bbox_to_anchor=(1, 1), fontsize='small')
->>>>>>> 9d227d4d
 
     plt.tight_layout()
     if filename is None:
@@ -228,32 +148,9 @@
     os.makedirs(os.path.join(RESULTS_PATH, run_id, "plots"), exist_ok=True)
     plt.savefig(os.path.join(RESULTS_PATH, run_id, "plots", filename), bbox_inches='tight')
     plt.close()
-    
-    # Save separate PNG for first graph only
-    first_fig = plt.figure(figsize=(6, 6))
-    first_ax = first_fig.add_subplot(111)
-    create_single_scatter_plot(first_ax, test_data, y_test, preds, 0, targets, use_log, model_label)
-    
-    if model_label == "XGBoost":
-        first_filename = "scatter_plot_first_log.png" if use_log else "scatter_plot_first.png"
-    else:
-        first_filename = f"scatter_plot_{model_label.lower()}_first_log.png" if use_log else f"scatter_plot_{model_label.lower()}_first.png"
-    plt.savefig(os.path.join(RESULTS_PATH, run_id, "plots", first_filename), bbox_inches='tight')
-    plt.close(first_fig)
-
-
-<<<<<<< HEAD
+
+
 def plot_time_series(test_data, y_test, preds, targets, alpha=0.5, linewidth=0.5, run_id=None, filter_metadata=None, save_individual=False, individual_indices=[]):
-=======
-def plot_time_series(
-    test_data: pd.DataFrame,
-    y_test: Optional[np.ndarray],
-    preds: np.ndarray,
-    targets: List[str],
-    alpha: float = 0.5,
-    linewidth: float = 0.5
-) -> None:
->>>>>>> 9d227d4d
     rows, cols = 3, 3
     fig, axes = plt.subplots(rows, cols, figsize=(15, 15))
     plt.rcParams.update({'font.size': 14})
@@ -267,20 +164,20 @@
         if preds is not None:
             preds = preds[year_mask.values]
 
-    if y_test is None or y_test.size == 0:
+    if y_test is None or (hasattr(y_test, 'size') and y_test.size == 0):
         st.warning("y_test is empty. Displaying blank plots.")
         for i, ax in enumerate(axes.flatten()):
             ax.set_title(targets[i])
             ax.set_xlabel("Year")
         plt.tight_layout()
-        st.pyplot(plt)
+        st.pyplot(plt.gcf())
         return
 
     for i, ax in enumerate(axes.flatten()):
         create_single_timeseries_plot(ax, test_data, y_test, preds, i, targets, alpha, linewidth)
 
     plt.tight_layout()
-    st.pyplot(plt)
+    st.pyplot(plt.gcf())
     
     # Save the full plot with filter metadata if run_id is provided
     if run_id and filter_metadata:
@@ -445,10 +342,6 @@
 
     return input_only
 
-
-<<<<<<< HEAD
-def draw_shap_plot(run_id, shap_values, X_test, features, targets):
-=======
 def _make_display_name(feature: str) -> str:
     """Return a display name based on prev/prevN_ convention.
     - No prev prefix -> add " (current)"
@@ -470,7 +363,6 @@
 
 
 def draw_shap_plot(run_id, shap_values, X_test, features, targets, exclude_top=False, feature_name_map: Optional[Dict[str, str]] = None, model_prefix=""):
->>>>>>> 9d227d4d
     n = 8
 
     # Create a 3*3 grid of subplots
@@ -549,13 +441,9 @@
             img = Image.open(temp_filename)
             ax.imshow(img)
             ax.axis('off')
-<<<<<<< HEAD
-            ax.set_title("Impact on " + targets[i] + " (" + OUTPUT_UNITS[i] + ")")
-=======
             title_suffix = " (excluding top feature)" if exclude_top else ""
             # Use centralized units aligned with OUTPUT_VARIABLES ordering
             ax.set_title("Impact on " + targets[i] + " (" + OUTPUT_UNITS[i] + ")" + title_suffix)
->>>>>>> 9d227d4d
             os.remove(temp_filename)
         else:
             ax.axis('off')
@@ -712,15 +600,13 @@
 
     # Convert to numpy if needed and handle temporal dimensions properly
     if isinstance(shap_values, list):
-        # Multi-output case
-        shap_values = [sv.detach().cpu().numpy() if hasattr(sv, 'detach') else sv for sv in shap_values]
+        shap_values = [_to_numpy(sv) for sv in shap_values]
         shap_values = np.array(shap_values, dtype=np.float64)  # Shape: [n_outputs, n_samples, seq_len, n_features]
         shap_values = np.transpose(shap_values, (1, 2, 3, 0))  # [n_samples, seq_len, n_features, n_outputs]
     else:
         # Single output case
-        if hasattr(shap_values, 'detach'):
-            shap_values = shap_values.detach().cpu().numpy()
-        shap_values = np.array(shap_values, dtype=np.float64)  # Ensure proper numpy dtype
+        shap_values = _to_numpy(shap_values)
+        shap_values = np.array(shap_values, dtype=np.float64)
         if shap_values.ndim == 3:  # [n_samples, seq_len, n_features]
             shap_values = np.expand_dims(shap_values, axis=-1)  # [n_samples, seq_len, n_features, 1]
 
@@ -744,7 +630,7 @@
     X_test_processed = test_data_subset[features].iloc[:n_shap_samples]
 
     # Return also the exact test sequences used for SHAP (numpy)
-    test_sequences_np = test_inputs.detach().cpu().numpy() if hasattr(test_inputs, 'detach') else np.array(test_inputs)
+    test_sequences_np = _to_numpy(test_inputs)
 
     return original_temporal_shap, averaged_shap_values, X_test_processed, test_sequences_np
 
