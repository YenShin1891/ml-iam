import inspect
import logging
import os
import pickle
from datetime import datetime, timezone, timedelta
from dask.distributed import Client

from configs.config import RESULTS_PATH

# constants
CHECKPOINT_FILE_NAME = "session_state.pkl"

# for logging
class KSTFormatter(logging.Formatter):
    def formatTime(self, record, datefmt=None):
        kst = timezone(timedelta(hours=9))  # KST is UTC+9
        record_time = datetime.fromtimestamp(record.created, tz=kst)
        return record_time.strftime(datefmt or '%Y-%m-%d %H:%M:%S')
    

def setup_logging(run_id, log_file=None):
    """
    Set up logging with a log file under the specified run directory.
    """
    if log_file is None:
        caller_filename = inspect.stack()[1].filename
        log_file = os.path.basename(caller_filename).split('.')[0] + ".log"

    log_dir = os.path.join(RESULTS_PATH, run_id, "logs")
    os.makedirs(log_dir, exist_ok=True)

    handlers = [logging.StreamHandler()]
    handlers.append(logging.FileHandler(os.path.join(log_dir, log_file)))

    formatter = KSTFormatter('%(asctime)s - %(levelname)s - %(message)s')

    for handler in handlers:
        handler.setFormatter(formatter)

    logging.basicConfig(
        level=logging.INFO,
        handlers=handlers
    )
    logging.info("Logging is set up for %s.", run_id)


# for run_id
def get_next_run_id():
    """
    Generate the next run_id by checking existing run directories in the results folder.
    """
    os.makedirs(RESULTS_PATH, exist_ok=True)

    existing_runs = [
        d for d in os.listdir(RESULTS_PATH)
        if os.path.isdir(os.path.join(RESULTS_PATH, d)) and d.startswith("run_")
    ]

    # Extract numeric parts of run IDs and find the next available number
    run_numbers = [
        int(d.split("_")[1]) for d in existing_runs if d.split("_")[1].isdigit()
    ]
    next_run_number = max(run_numbers, default=0) + 1
    return f"run_{next_run_number:02d}"


# for model checkpoints
def save_session_state(session_state, run_id, checkpoint_file_name=CHECKPOINT_FILE_NAME):
    """
    Save the session state to a file under the specified run directory.
    """
    run_dir = os.path.join(RESULTS_PATH, run_id, "checkpoints")
    os.makedirs(run_dir, exist_ok=True)
    file_path = os.path.join(run_dir, checkpoint_file_name)
    with open(file_path, "wb") as f:
        pickle.dump(session_state, f)
    logging.info("Session state saved to %s.", file_path)

<<<<<<< HEAD
class DowngradeUnpickler(pickle.Unpickler):
    def find_class(self, module, name):
        # Map new numpy modules to old ones
        if module == 'numpy._core._exceptions':
            module = 'numpy.core._exceptions'
        elif module == 'numpy._core._dtype':
            module = 'numpy.core._dtype'
        elif module == 'numpy._core._internal':
            module = 'numpy.core._internal'
        elif module == 'numpy._core._methods':
            module = 'numpy.core._methods'
        elif module.startswith('numpy._core'):
            # Generic mapping for other _core modules
            module = module.replace('numpy._core', 'numpy.core')
        return super().find_class(module, name)
    

=======
>>>>>>> e462d1e2
def load_session_state(run_id, checkpoint_file_name=CHECKPOINT_FILE_NAME):
    file_path = os.path.join(RESULTS_PATH, run_id, "checkpoints", checkpoint_file_name)
    try:
        with open(file_path, "rb") as f:
            return DowngradeUnpickler(f).load()
        
    except FileNotFoundError:
        logging.error("No saved session state found at %s.", file_path)
        return {}
    
def load_model(run_id):
    run_dir = os.path.join(RESULTS_PATH, run_id, "checkpoints")
    file_path = os.path.join(run_dir, "final_best.json")
    try:
        import xgboost as xgb
        model = xgb.XGBRegressor()
        model.load_model(file_path)
        return model
    except Exception as e:
        logging.error("Error loading model: %s", str(e))
        return None

# dask
def create_dask_client():
    """
    Create a Dask client for distributed computing.
    """
    return Client(
        n_workers=1,
        threads_per_worker=2,
        memory_limit='4GB',
        silence_logs=logging.WARNING,
        dashboard_address=None,
        local_directory='/tmp/dask-worker-space'  
    )

import tensorflow as tf

def masked_mse(y_true, y_pred):
    # Ensure both y_true and y_pred are float32
    y_true = tf.cast(y_true, dtype=tf.float32)
    y_pred = tf.cast(y_pred, dtype=tf.float32)
    
    # 마스크: NaN이 아닌 값만 True
    mask = tf.math.logical_not(tf.math.is_nan(y_true))
    mask = tf.cast(mask, dtype=tf.float32)

    # NaN을 0으로 대체해서 계산
    y_true = tf.where(mask == 1.0, y_true, tf.zeros_like(y_true))
    y_pred = tf.where(mask == 1.0, y_pred, tf.zeros_like(y_pred))

    squared_error = tf.square(y_true - y_pred)

    # 평균은 마스크된 값으로만 계산
    masked_loss = tf.reduce_sum(squared_error * mask) / tf.reduce_sum(mask)
    return masked_loss<|MERGE_RESOLUTION|>--- conflicted
+++ resolved
@@ -44,7 +44,28 @@
     logging.info("Logging is set up for %s.", run_id)
 
 
-# for run_id
+# for model checkpoints
+def save_session_state(session_state, run_id, checkpoint_file_name=CHECKPOINT_FILE_NAME):
+    """
+    Save the session state to a file under the specified run directory.
+    """
+    run_dir = os.path.join(RESULTS_PATH, run_id, "checkpoints")
+    os.makedirs(run_dir, exist_ok=True)
+    file_path = os.path.join(run_dir, checkpoint_file_name)
+    with open(file_path, "wb") as f:
+        pickle.dump(session_state, f)
+    logging.info("Session state saved to %s.", file_path)
+
+def load_session_state(run_id, checkpoint_file_name=CHECKPOINT_FILE_NAME):
+    file_path = os.path.join(RESULTS_PATH, run_id, "checkpoints", checkpoint_file_name)
+    try:
+        with open(file_path, "rb") as f:
+            return pickle.load(f)
+    except FileNotFoundError:
+        logging.error("No saved session state found at %s.", file_path)
+        return {}
+
+
 def get_next_run_id():
     """
     Generate the next run_id by checking existing run directories in the results folder.
@@ -76,7 +97,6 @@
         pickle.dump(session_state, f)
     logging.info("Session state saved to %s.", file_path)
 
-<<<<<<< HEAD
 class DowngradeUnpickler(pickle.Unpickler):
     def find_class(self, module, name):
         # Map new numpy modules to old ones
@@ -94,8 +114,6 @@
         return super().find_class(module, name)
     
 
-=======
->>>>>>> e462d1e2
 def load_session_state(run_id, checkpoint_file_name=CHECKPOINT_FILE_NAME):
     file_path = os.path.join(RESULTS_PATH, run_id, "checkpoints", checkpoint_file_name)
     try:
